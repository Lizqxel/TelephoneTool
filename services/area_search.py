--- conflicted
+++ resolved
@@ -1102,25 +1102,18 @@
                         result = found_pattern.copy()
                         result["screenshot"] = screenshot_path
                         result["show_popup"] = show_popup  # ポップアップ表示設定を追加
-<<<<<<< HEAD
+                        logging.info(f"検索結果を返します: status={result['status']}, message={result['message']}")
                         if progress_callback:
                             progress_callback(f"{result['message']}が確認されました")
-=======
-                        logging.info(f"検索結果を返します: status={result['status']}, message={result['message']}")
->>>>>>> 25b9a38b
                         return result
                     else:
                         # 提供不可時のスクリーンショットを保存
                         screenshot_path = "debug_unavailable_confirmation.png"
                         take_full_page_screenshot(driver, screenshot_path)
                         logging.info("判定失敗と判定されました（画像非表示） - スクリーンショットを保存しました")
-<<<<<<< HEAD
                         if progress_callback:
                             progress_callback("判定できませんでした")
                         return {
-=======
-                        result = {
->>>>>>> 25b9a38b
                             "status": "failure",
                             "message": "判定失敗",
                             "details": {
