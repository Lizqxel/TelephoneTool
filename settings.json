{
<<<<<<< HEAD
  "format_template": "対応者（お客様の名前）：{operator}\n工事希望日\n★出やすい時間帯：{available_time} \n★電話取次：アナログ→光電話\n★電話OP：\n★無線\n契約者(書類名義)：{contractor}\nフリガナ：{furigana}\n生年月日：{birth_date}\n郵便番号：{postal_code}\n住所：{address}\nリスト名：{list_name}\nリスト名フリガナ：{list_furigana}\n電話番号：{list_phone}\nリスト郵便番号：{list_postal_code}\nリスト住所：{list_address}\n現状回線：{current_line}\n受注日：{order_date}\n受注者：{order_person}\n提供判定：{judgment}\n\n料金認識：{fee}\nネット利用：{net_usage}\n家族了承：{family_approval}\n\n他番号：{other_number}\n電話機：{phone_device}\n禁止回線：{forbidden_line}\nND：{nd}\n\n備考：名義人の{relationship}\nお客様が今使っている回線：アナログ\n案内料金：2500円",
  "font_size": 11,
  "delay_seconds": 0,
  "browser_settings": {
    "headless": true,
    "disable_images": true,
    "show_popup": true,
    "auto_close": true,
    "page_load_timeout": 60,
    "script_timeout": 60
  },
  "update_settings": {
    "auto_check": true,
    "check_interval": 86400,
    "last_update_check": null,
    "skip_version": null,
    "update_channel": "stable",
    "auto_download": false,
    "backup_before_update": true,
    "update_history": []
  }
=======
    "format_template": "対応者（お客様の名前）：{operator}\n工事希望日\n★出やすい時間帯：{available_time} \n★電話取次：アナログ→光電話\n★電話OP：\n★無線\n契約者(書類名義)：{contractor}\nフリガナ：{furigana}\n生年月日：{birth_date}\n郵便番号：{postal_code}\n住所：{address}\nリスト名：{list_name}\nリスト名フリガナ：{list_furigana}\n電話番号：{list_phone}\nリスト郵便番号：{list_postal_code}\nリスト住所：{list_address}\n現状回線：{current_line}\n受注日：{order_date}\n\n\n受注者：{order_person}\n社番：{employee_number}\n提供判定：{judgment}\n\n料金認識：{fee}\nネット利用：{net_usage}\n家族了承：{family_approval}\n\n他番号：{other_number}\n電話機：{phone_device}\n禁止回線：{forbidden_line}\nND：{nd}\n\n備考：名義人の{relationship}\nお客様が今使っている回線：アナログ\n案内料金：2500円",
    "font_size": 12,
    "delay_seconds": 0,
    "browser_settings": {
        "headless": true,
        "disable_images": true,
        "show_popup": true,
        "auto_close": true,
        "page_load_timeout": 54,
        "script_timeout": 59
    },
    "mode": "easy",
    "show_mode_selection": false
>>>>>>> fbef4f6c
}<|MERGE_RESOLUTION|>--- conflicted
+++ resolved
@@ -1,28 +1,5 @@
 {
-<<<<<<< HEAD
-  "format_template": "対応者（お客様の名前）：{operator}\n工事希望日\n★出やすい時間帯：{available_time} \n★電話取次：アナログ→光電話\n★電話OP：\n★無線\n契約者(書類名義)：{contractor}\nフリガナ：{furigana}\n生年月日：{birth_date}\n郵便番号：{postal_code}\n住所：{address}\nリスト名：{list_name}\nリスト名フリガナ：{list_furigana}\n電話番号：{list_phone}\nリスト郵便番号：{list_postal_code}\nリスト住所：{list_address}\n現状回線：{current_line}\n受注日：{order_date}\n受注者：{order_person}\n提供判定：{judgment}\n\n料金認識：{fee}\nネット利用：{net_usage}\n家族了承：{family_approval}\n\n他番号：{other_number}\n電話機：{phone_device}\n禁止回線：{forbidden_line}\nND：{nd}\n\n備考：名義人の{relationship}\nお客様が今使っている回線：アナログ\n案内料金：2500円",
-  "font_size": 11,
-  "delay_seconds": 0,
-  "browser_settings": {
-    "headless": true,
-    "disable_images": true,
-    "show_popup": true,
-    "auto_close": true,
-    "page_load_timeout": 60,
-    "script_timeout": 60
-  },
-  "update_settings": {
-    "auto_check": true,
-    "check_interval": 86400,
-    "last_update_check": null,
-    "skip_version": null,
-    "update_channel": "stable",
-    "auto_download": false,
-    "backup_before_update": true,
-    "update_history": []
-  }
-=======
-    "format_template": "対応者（お客様の名前）：{operator}\n工事希望日\n★出やすい時間帯：{available_time} \n★電話取次：アナログ→光電話\n★電話OP：\n★無線\n契約者(書類名義)：{contractor}\nフリガナ：{furigana}\n生年月日：{birth_date}\n郵便番号：{postal_code}\n住所：{address}\nリスト名：{list_name}\nリスト名フリガナ：{list_furigana}\n電話番号：{list_phone}\nリスト郵便番号：{list_postal_code}\nリスト住所：{list_address}\n現状回線：{current_line}\n受注日：{order_date}\n\n\n受注者：{order_person}\n社番：{employee_number}\n提供判定：{judgment}\n\n料金認識：{fee}\nネット利用：{net_usage}\n家族了承：{family_approval}\n\n他番号：{other_number}\n電話機：{phone_device}\n禁止回線：{forbidden_line}\nND：{nd}\n\n備考：名義人の{relationship}\nお客様が今使っている回線：アナログ\n案内料金：2500円",
+    "format_template": "対応者（お客様の名前）：{operator}\n工事希望日\n★出やすい時間帯：{available_time} \n★電話取次：アナログ→光電話\n★電話OP：\n★無線\n契約者(書類名義)：{contractor}\nフリガナ：{furigana}\n生年月日：{birth_date}\n郵便番号：{postal_code}\n住所：{address}\nリスト名：{list_name}\nリスト名フリガナ：{list_furigana}\n電話番号：{list_phone}\nリスト郵便番号：{list_postal_code}\nリスト住所：{list_address}\n現状回線：{current_line}\n受注日：{order_date}\n\n\n受注者：{order_person}\n提供判定：{judgment}\n\n料金認識：{fee}\nネット利用：{net_usage}\n家族了承：{family_approval}\n\n他番号：{other_number}\n電話機：{phone_device}\n禁止回線：{forbidden_line}\nND：{nd}\n\n備考：名義人の{relationship}\nお客様が今使っている回線：アナログ\n案内料金：2500円",
     "font_size": 12,
     "delay_seconds": 0,
     "browser_settings": {
@@ -33,7 +10,23 @@
         "page_load_timeout": 54,
         "script_timeout": 59
     },
-    "mode": "easy",
-    "show_mode_selection": false
->>>>>>> fbef4f6c
+    "mode": "simple",
+    "show_mode_selection": false,
+    "update_settings": {
+        "auto_check": true,
+        "check_interval": 86400,
+        "last_update_check": null,
+        "skip_version": null,
+        "update_channel": "stable",
+        "auto_download": false,
+        "backup_before_update": true,
+        "update_history": []
+    },
+    "update_history": [
+        {
+            "version": "1.3.0",
+            "check_time": "2025-04-02 14:37:16",
+            "status": "最新版"
+        }
+    ]
 }